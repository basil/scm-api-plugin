--- conflicted
+++ resolved
@@ -86,20 +86,19 @@
         this.scm = scm;
     }
 
-<<<<<<< HEAD
+    public String getName() {
+        return name;
+    }
+    
+    public SCM getScm() {
+        return scm;
+    }
+
     private synchronized void makeHead() {
         if (head == null) {
             head = new SCMHead(name);
             revisionHash = new SCMRevisionImpl(head);
         }
-=======
-    public String getName() {
-        return name;
-    }
-    
-    public SCM getScm() {
-        return scm;
->>>>>>> 6e86e962
     }
 
     /**
